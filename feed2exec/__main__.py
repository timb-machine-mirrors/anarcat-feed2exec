#!/usr/bin/python3
# coding: utf-8

'''fast feed parser that offloads tasks to plugins and commands'''
# Copyright (C) 2016 Antoine Beaupré <anarcat@debian.org>
#
# This program is free software: you can redistribute it and/or modify
# it under the terms of the GNU Affero General Public License as
# published by the Free Software Foundation, either version 3 of the
# License, or (at your option) any later version.
#
# This program is distributed in the hope that it will be useful,
# but WITHOUT ANY WARRANTY; without even the implied warranty of
# MERCHANTABILITY or FITNESS FOR A PARTICULAR PURPOSE.  See the
# GNU Affero General Public License for more details.
#
# You should have received a copy of the GNU Affero General Public License
# along with this program.  If not, see <http://www.gnu.org/licenses/>.

from __future__ import division, absolute_import
from __future__ import print_function

from datetime import datetime
import json
import os.path


import click

import feed2exec
<<<<<<< HEAD
from feed2exec.feeds import defaultSessionConfig, FeedStorage, fetch_feeds
=======
from feed2exec.feeds import FeedStorage, fetch_feeds, opml_import
>>>>>>> fb75dac8
import feed2exec.feeds as feedsmod
import feed2exec.logging


@click.group(help=feed2exec.__description__,
             context_settings=dict(help_option_names=['-h', '--help']))
@click.version_option(version=feed2exec.__version__)
@click.option('--loglevel', 'loglevel',
              help='choose specific log level [default: WARNING]',
              type=click.Choice(feed2exec.logging.levels),
              flag_value='WARNING', default=True)
@click.option('-v', '--verbose', 'loglevel', flag_value='INFO',
              help='show what is happening (loglevel: VERBOSE)')
@click.option('-d', '--debug', 'loglevel', flag_value='DEBUG',
              help='show debugging information (loglevel: DEBUG)')
@click.option('--syslog', help='send LEVEL logs to syslog', metavar='LEVEL',
              type=click.Choice(feed2exec.logging.levels))
@click.option('--config', default=feed2exec.feeds.default_config_dir(),
              help='use given directory instead of default')
@click.pass_context
def main(ctx, loglevel, syslog, config):
    feedsmod.SqliteStorage.path = os.path.join(config, 'feed2exec.db')
    feedsmod.ConfFeedStorage.path = os.path.join(config, 'feed2exec.ini')
    feed2exec.logging.advancedConfig(level=loglevel, syslog=syslog,
                                     logFormat='%(messageq)s')


@click.command(help='add a URL to the configuration')
@click.argument('name')
@click.argument('url')
@click.option('--output', metavar='PLUGIN', show_default=True,
              default='feed2exec.plugins.maildir',
              help="output plugin to call on new items")
@click.option('--args', metavar='ARGS',
              help="output plugin arguments, with parameter substitution")
@click.option('--filter', help="filter plugin to call to process items")
@click.option('--filter_args',
              help="filter plugin arguments, also with parameter substitution")
@click.option('--folder', help="subfolder to store email into")
@click.option('--mailbox', help="basic mailbox to store email into")
def add(name, url, output, args, filter, filter_args, folder, mailbox):
    st = FeedStorage()
    try:
        st.add(name=name, url=url, output=output, args=args,
               filter=filter, filter_args=filter_args,
               folder=folder, mailbox=mailbox)
    except AttributeError as e:
        raise click.BadParameter('feed %s already exists' % name)


@click.command(help='list configured feeds')
def ls():
    st = FeedStorage()
    for feed in st:
        if feed:
            print(json.dumps(feed, indent=2, sort_keys=True))


@click.command(help='remove a feed from the configuration')
@click.argument('name')
def rm(name):
    st = FeedStorage()
    st.remove(name)


@click.command(help='fetch and process all feeds')
@click.option('--pattern', help='only fetch feeds matchin name or URL')
@click.option('--parallel', help='start jobs in parallel', is_flag=True)
@click.option('--jobs', '-j', help='start N jobs in parallel',
              default=None, type=int, metavar='N')
@click.option('--force', '-f', is_flag=True, help='do not check cache')
@click.option('--catchup', '-n',
              is_flag=True, help='do not call output plugins')
def fetch(pattern, parallel, jobs, force, catchup):
    parallel = jobs or parallel
    defaultSessionConfig()
    fetch_feeds(pattern, parallel, force=force, catchup=catchup)


@click.command(name='import', help='import feed list from OPML file')
@click.argument('path', type=click.File('rb'))
def import_(path):
    st = FeedStorage()
    opml_import(path, st)


@click.command(help='export feeds to an OPML file')
@click.argument('path', type=click.File('wb'))
def export(path):
    xml_tmpl = u'''<opml version="1.0">
  <head>
    <title>{title}</title>
    <dateModified>{date}</dateModified>
  </head>
  <body>
{body}</body>
</opml>'''
    outline_tmpl = u'<outline title="{name}" type="rss" xmlUrl="{url}" />'
    st = FeedStorage()
    body = u''
    for feed in st:
        if feed:
            body += outline_tmpl.format(**feed) + "\n"
    output = xml_tmpl.format(title=u'feed2exec RSS feeds',
                             date=datetime.now(),
                             body=body)
    path.write(output.encode('utf-8'))


main.add_command(add)
main.add_command(ls)
main.add_command(rm)
main.add_command(fetch)
main.add_command(import_)
main.add_command(export)


if __name__ == '__main__':
    '''workaround a click quirk

    click seems to require a dict to be passed for pass_context to
    work correctly.

    this is so that setuptools works correctly.

    cargo-culted from debmans
    '''
    main(prog_name=feed2exec.__prog__)<|MERGE_RESOLUTION|>--- conflicted
+++ resolved
@@ -28,11 +28,8 @@
 import click
 
 import feed2exec
-<<<<<<< HEAD
-from feed2exec.feeds import defaultSessionConfig, FeedStorage, fetch_feeds
-=======
-from feed2exec.feeds import FeedStorage, fetch_feeds, opml_import
->>>>>>> fb75dac8
+from feed2exec.feeds import (defaultSessionConfig, FeedStorage,
+                             fetch_feeds, opml_import)
 import feed2exec.feeds as feedsmod
 import feed2exec.logging
 
