--- conflicted
+++ resolved
@@ -116,10 +116,7 @@
     #                          default=safe_serial))
     cache = FeedCacheStorage(feed=feed['name'])
     for entry in data['entries']:
-<<<<<<< HEAD
         plugins.filter(feed, entry, lock=lock)
-=======
-        plugins.filter(feed, entry)
         # add more defaults to entry dates:
         # 1. created_parsed of the item
         # 2. updated_parsed of the feed
@@ -129,7 +126,6 @@
                                                               False)))
 
         assert entry.get('_fake') is not None
->>>>>>> 3e612f69
         # workaround feedparser bug:
         # https://github.com/kurtmckee/feedparser/issues/112
         guid = entry.get('id', entry.get('title'))
