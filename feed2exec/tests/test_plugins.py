import datetime
import email

import pytest

from feed2exec.feeds import parse, fetch
import feed2exec.plugins as plugins
import feed2exec.plugins.maildir as maildir_plugin
from feed2exec.tests.test_feeds import test_sample, test_db


def test_maildir(tmpdir, test_db):

    feed = {'name': 'INBOX'}
    entry = {'summary': 'body',
             'title': 'subject',
             'link': 'http://example.com/',
             'published_parsed': datetime.datetime.now()}

    f = maildir_plugin.output(str(tmpdir.join('Mail')),
                              to_addr='nobody@example.com',
                              feed=feed, entry=entry)
    message = tmpdir.join('Mail', 'INBOX', 'new', f.key)
    assert message.check()
    raw = message.read()
    assert 'base64' not in raw and '==' not in raw

    # subject header hijack protection
    entry['title'] = 'subject\nX-Header-Hijack: true'
    with pytest.raises(email.errors.HeaderParseError):
        maildir_plugin.output(str(tmpdir.join('Mail')),
                              to_addr='nobody@example.com',
                              feed=feed, entry=entry)
    sample = {'name': 'maildir test',
              'url': test_sample['url'],
              'output': 'feed2exec.plugins.maildir',
              'output_args': str(tmpdir.join('Mail'))}
    body = fetch(sample['url'])
    data = parse(body, sample)
    for entry in data['entries']:
        f = plugins.output(sample, entry)
        message = tmpdir.join('Mail', 'maildir test', 'new', f.key)
        assert message.check()
        assert message.read() == '''To: anarcat@curie.anarc.at
From: maildir test <anarcat@curie.anarc.at>
Subject: Example entry
Date: Sun, 06 Sep 2009 21:20:00 -0000
Content-Transfer-Encoding: quoted-printable
MIME-Version: 1.0
Content-Type: text/plain; charset="utf-8"

http://www.example.com/blog/post/1

Here is some text containing an interesting description.'''


def test_echo(capfd):
<<<<<<< HEAD
    e = plugin_output(feed={'plugin': 'feed2exec.plugins.echo',
                            'args': 'foobar'},
                      item={})
    assert e.called
    assert capfd.out == """arguments received: ('foobar',)\n"""
=======
    plugins.output(feed={'output': 'feed2exec.plugins.echo', 'output_args': 'foobar'},
                   item={})
    out, err = capfd.readouterr()
    assert out == """arguments received: ('foobar',)\n"""
>>>>>>> 60c66b27


def test_error():
    # shouldn't raise
    plugins.output(feed={'output': 'feed2exec.plugins.error', 'output_args': ''},
                   item={})


def test_exec(capfd):
    e = plugins.output(feed={'output': 'feed2exec.plugins.exec',
                             'output_args': 'seq 1'},
                       item={})
    out, err = capfd.readouterr()
    assert out == "1\n"
    assert e == 0


def test_filter():
    item = {'title': 'test'}
    copy = item.copy()
    p = plugins.filter(feed={'filter': 'feed2exec.plugins.echo'}, item=item)
    assert item == copy
    assert p
    assert p.called is not None
    item = {'title': 'test'}
    plugins.filter(feed={'filter': 'feed2exec.plugins.null'}, item=item)
    assert item != copy
    assert p.called is not None<|MERGE_RESOLUTION|>--- conflicted
+++ resolved
@@ -55,18 +55,11 @@
 
 
 def test_echo(capfd):
-<<<<<<< HEAD
-    e = plugin_output(feed={'plugin': 'feed2exec.plugins.echo',
-                            'args': 'foobar'},
-                      item={})
+    e = plugins.output(feed={'output': 'feed2exec.plugins.echo', 'output_args': 'foobar'},
+                   item={})
     assert e.called
-    assert capfd.out == """arguments received: ('foobar',)\n"""
-=======
-    plugins.output(feed={'output': 'feed2exec.plugins.echo', 'output_args': 'foobar'},
-                   item={})
     out, err = capfd.readouterr()
     assert out == """arguments received: ('foobar',)\n"""
->>>>>>> 60c66b27
 
 
 def test_error():
