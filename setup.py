--- conflicted
+++ resolved
@@ -137,10 +137,7 @@
                   "pyflakes",
               ],
           },
-<<<<<<< HEAD
           tests_require=['pytest', 'betamax'],
-=======
-          tests_require=['pytest', 'vcrpy'],
           data_files=[
               # this completion file is generated with:
               # _FEED2EXEC_COMPLETE=source feed2exec
@@ -151,6 +148,5 @@
               # http://www.digip.org/blog/2011/01/generating-data-files-in-setup.py.html
               ('share/bash-completion/completions/', ['completion/feed2exec']),
           ],
->>>>>>> fb75dac8
           classifiers=classifiers,
           )